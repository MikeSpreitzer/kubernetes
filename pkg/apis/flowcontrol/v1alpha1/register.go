/*
Copyright 2015 The Kubernetes Authors.

Licensed under the Apache License, Version 2.0 (the "License");
you may not use this file except in compliance with the License.
You may obtain a copy of the License at

    http://www.apache.org/licenses/LICENSE-2.0

Unless required by applicable law or agreed to in writing, software
distributed under the License is distributed on an "AS IS" BASIS,
WITHOUT WARRANTIES OR CONDITIONS OF ANY KIND, either express or implied.
See the License for the specific language governing permissions and
limitations under the License.
*/

package v1alpha1

import (
<<<<<<< HEAD
	apiv1a1 "k8s.io/api/flowcontrol/v1alpha1"
=======
	flowcontrolv1alpha1 "k8s.io/api/flowcontrol/v1alpha1"
>>>>>>> 5b238d0f
	"k8s.io/apimachinery/pkg/runtime/schema"
)

// GroupName is the group name use in this package
const GroupName = "flowcontrol.apiserver.k8s.io"

// SchemeGroupVersion is group version used to register these objects
var SchemeGroupVersion = schema.GroupVersion{Group: GroupName, Version: "v1alpha1"}

// Resource takes an unqualified resource and returns a Group qualified GroupResource
func Resource(resource string) schema.GroupResource {
	return SchemeGroupVersion.WithResource(resource).GroupResource()
}

var (
<<<<<<< HEAD
	localSchemeBuilder = &apiv1a1.SchemeBuilder
=======
	localSchemeBuilder = &flowcontrolv1alpha1.SchemeBuilder
>>>>>>> 5b238d0f
	// AddToScheme adds api to a scheme
	AddToScheme = localSchemeBuilder.AddToScheme
)

func init() {
	// We only register manually written functions here. The registration of the
	// generated functions takes place in the generated files. The separation
	// makes the code compile even when the generated files are missing.
	localSchemeBuilder.Register(RegisterDefaults)
}<|MERGE_RESOLUTION|>--- conflicted
+++ resolved
@@ -17,11 +17,7 @@
 package v1alpha1
 
 import (
-<<<<<<< HEAD
-	apiv1a1 "k8s.io/api/flowcontrol/v1alpha1"
-=======
 	flowcontrolv1alpha1 "k8s.io/api/flowcontrol/v1alpha1"
->>>>>>> 5b238d0f
 	"k8s.io/apimachinery/pkg/runtime/schema"
 )
 
@@ -37,11 +33,7 @@
 }
 
 var (
-<<<<<<< HEAD
-	localSchemeBuilder = &apiv1a1.SchemeBuilder
-=======
 	localSchemeBuilder = &flowcontrolv1alpha1.SchemeBuilder
->>>>>>> 5b238d0f
 	// AddToScheme adds api to a scheme
 	AddToScheme = localSchemeBuilder.AddToScheme
 )
